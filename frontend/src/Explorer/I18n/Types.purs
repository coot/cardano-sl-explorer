module Explorer.I18n.Types where

-- Add all i18n types here to generate lenses from it

type Translation =
    { common :: Common
    , navigation :: Nav
    , hero :: Hero
    , dashboard :: Dashboard
    , notfound :: NotFound
    , address :: Address
    , tx :: Transaction
    , block :: Block
    , genesisBlock :: GenesisBlock
    , footer :: Footer
    }

-- common translations

type Common =
    { cBack :: String
    , cADA :: String
    , cBCshort :: String
    , cBCong :: String
    , cApi :: String
    , cTransaction :: String
    , cTransactions :: String
    , cTransactionFeed :: String
    , cCalculator :: String
    , cNetwork :: String
    , cVersion :: String
    , cAddress :: String
    , cAddresses :: String
    , cSummary :: String
    , cBlock :: String
    , cGenesis :: String
    , cHash :: String
    , cHashes :: String
    , cEpoch :: String
    , cEpochs :: String
    , cSlot :: String
    , cSlots :: String
    , cAge :: String
    , cTotalSent :: String
    , cBlockLead :: String
    , cSize :: String
    , cAddressIsRedeemed :: String
    , cExpand :: String
    , cCollapse :: String
    , cNoData :: String
    , cTitle :: String
    , cCopyright :: String
    , cUnknown :: String
    , cTotalOutput :: String
    , cOf :: String
    , cAll :: String
    , cNotAvailable :: String
    , cLoading :: String
    , cBack2Dashboard :: String
    , cYes :: String
    , cNo :: String
    , cDays :: String
    , cHours :: String
    , cMinutes :: String
    , cSeconds :: String
    , cDateFormat :: String
    , cDecimalSeparator :: String
    , cGroupSeparator :: String
    }

-- translations of main navigation

type Nav =
    { navHome :: String
    , navBlockchain :: String
    , navMarket :: String
    , navCharts :: String
    , navTools :: String
    }

-- translations of hero

type Hero =
    { hrSubtitle :: String
    , hrSearch :: String
    , hrTime :: String
    }

-- translations of dashboard

type Dashboard =
    { dbTitle :: String
    , dbLastBlocks :: String
    , dbLastBlocksDescription :: String
    , dbPriceAverage :: String
    , dbPriceForOne :: String
    , dbPriceSince :: String
    , dbTotalSupply :: String
    , dbTotalAmountOf :: String
    , dbTotalAmountOfTransactions :: String
    , dbExploreBlocks :: String
    , dbExploreTransactions :: String
    , dbBlockchainOffer :: String
    , dbBlockSearch :: String
    , dbBlockSearchDescription :: String
    , dbAddressSearch :: String
    , dbAddressSearchDescription :: String
    , dbTransactionSearch :: String
    , dbTransactionSearchDescription :: String
    , dbApiDescription :: String
    , dbGetAddress :: String
    , dbResponse :: String
    , dbCurl :: String
    , dbNode :: String
    , dbJQuery :: String
    , dbGetApiKey :: String
    , dbMoreExamples :: String
    , dbAboutBlockchain :: String
    , dbAboutBlockchainDescription :: String
    }

-- translations of address detail page

type Address =
    { addScan :: String
    , addQrCode :: String
    , addFinalBalance :: String
    , addNotFound :: String
    }

-- translations of transaction detail page

type Transaction =
    { txTime :: String
    , txIncluded :: String
    , txRelayed :: String
    , txEmpty :: String
    , txFees :: String
    , txNotFound :: String
    }

-- translations of block detail page

type Block =
    { blFees :: String
    , blEstVolume :: String
    , blPrevBlock :: String
    , blNextBlock :: String
    , blRoot :: String
    , blEpochSlotNotFound :: String
    , blSlotNotFound :: String
    }

-- translations of block detail page

type GenesisBlock =
    { gblNotFound :: String
    , gblNumberRedeemedAddresses :: String
    , gblNumberAddressesToRedeem :: String
    , gblNumberRedeemedAmount :: String
    , gblNumberAmountToRedeem :: String
    , gblAddressesNotFound :: String
    , gblAddressesError :: String
    , gblAddressRedeemAmount :: String
<<<<<<< HEAD
=======
    , gblAddressIsRedeemed :: String
    , gblAddressIsNotRedeemed :: String
>>>>>>> 8e154972
    }

-- translations of footer

type Footer =
    { fooResources :: String
    , fooFollow :: String
    , fooLinks :: String
    , fooIohkSupportP :: String
    , fooDocumentation :: String
    , fooGithub :: String
    , fooLinkedin :: String
    , fooTwitter :: String
    , fooDaedalusWallet :: String
    , fooWhyCardano :: String
    , fooCardanoRoadmap :: String
    , fooCardanoADAFaucet :: String
    , fooCardanoSLDocumentation :: String
    }

-- translations of 404

type NotFound =
    { nfTitle :: String
    , nfDescription :: String
    }<|MERGE_RESOLUTION|>--- conflicted
+++ resolved
@@ -162,11 +162,8 @@
     , gblAddressesNotFound :: String
     , gblAddressesError :: String
     , gblAddressRedeemAmount :: String
-<<<<<<< HEAD
-=======
     , gblAddressIsRedeemed :: String
     , gblAddressIsNotRedeemed :: String
->>>>>>> 8e154972
     }
 
 -- translations of footer
