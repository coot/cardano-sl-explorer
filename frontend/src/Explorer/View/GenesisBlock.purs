--- conflicted
+++ resolved
@@ -13,13 +13,8 @@
 import Data.Lens ((^.))
 import Data.Maybe (Maybe(..))
 import Explorer.I18n.Lang (Language, translate)
-<<<<<<< HEAD
-import Explorer.I18n.Lenses (cGenesis, cAddress, cAddresses, cOf, common, cLoading, cNo, cSummary, cYes, gblAddressesError, gblAddressesNotFound, gblAddressRedeemAmount, cAddressIsRedeemed, gblNotFound, gblNumberRedeemedAddresses, genesisBlock) as I18nL
-import Explorer.Lenses.State (currentCGenesisAddressInfos, currentCGenesisSummary, gblLoadingAddressInfosPagination, gblAddressInfosPagination, gblAddressInfosPaginationEditable, gblMaxAddressInfosPagination, genesisBlockViewState, lang, viewStates)
-=======
 import Explorer.I18n.Lenses (cGenesis, cAddress, cAddresses, cAll, cOf, common, cLoading, cNo, cSummary, cYes, gblAddressesError, gblAddressesNotFound, gblAddressRedeemAmount, gblAddressIsRedeemed, gblAddressIsNotRedeemed, gblNotFound, gblNumberRedeemedAddresses, gblNumberAddressesToRedeem, gblNumberRedeemedAmount, gblNumberAmountToRedeem, genesisBlock) as I18nL
 import Explorer.Lenses.State (currentCGenesisAddressInfos, currentCGenesisSummary, gblAddressInfosPageNumber, gblAddressInfosPagination, gblAddressInfosPaginationEditable, gblLoadingAddressInfosPagination, gblAddressInfosMaxPageNumber, genesisBlockViewState, lang, viewStates)
->>>>>>> 8e154972
 import Explorer.Routes (Route(..), toUrl)
 import Explorer.State (minPagination)
 import Explorer.Types.Actions (Action(..))
@@ -77,18 +72,12 @@
 
 type SummaryItems = Array SummaryRowItem
 
-<<<<<<< HEAD
-mkSummaryItems :: Language -> CGenesisSummary -> SummaryItems
-mkSummaryItems lang (CGenesisSummary summary) =
-    [ { key: "0"
-      , label: translate (I18nL.genesisBlock <<< I18nL.gblNumberRedeemedAddresses) lang
-=======
+
 mkSummaryItems :: State -> CGenesisSummary -> SummaryItems
 mkSummaryItems state (CGenesisSummary summary) =
     let lang' = state ^. lang in
     [ { id: "0"
       , label: translate (I18nL.genesisBlock <<< I18nL.gblNumberRedeemedAddresses) lang'
->>>>>>> 8e154972
       , amount: show $ summary ^. cgsNumRedeemed
       , mCurrency: Nothing
       }
