-- | Types for using in purescript-bridge

module Pos.Explorer.Web.ClientTypes
       ( CHash (..)
       , CAddress (..)
       , CTxId (..)
       , CBlockEntry (..)
       , CTxEntry (..)
       , CBlockSummary (..)
       , CAddressSummary (..)
       , CTxBrief (..)
       , CNetworkAddress (..)
       , CTxSummary (..)
       , TxInternal (..)
       , toCHash
       , fromCHash
       , fromCHash'
       , toCAddress
       , fromCAddress
       , toCTxId
       , fromCTxId
       , toBlockEntry
       , toTxEntry
       , toBlockSummary
       , toTxBrief
       , toPosixTime
       , convertTxOutputs
       ) where

import           Control.Arrow          ((&&&))
import qualified Data.ByteString        as BS
import qualified Data.ByteString.Base16 as B16
import qualified Data.ByteString.Lazy   as BSL
import           Data.Time.Clock.POSIX  (POSIXTime)
import           Formatting             (sformat)
import           Servant.API            (FromHttpApiData (..))
import           Universum

import qualified Pos.Binary             as Bi
import           Pos.Crypto             (Hash, hash)
import           Pos.DB                 (MonadDB (..))
import qualified Pos.DB.GState          as GS
import           Pos.Merkle             (getMerkleRoot, mtRoot)
import           Pos.Slotting           (MonadSlots (..), getSlotStart)
import           Pos.Ssc.Class          (SscHelpersClass)
import           Pos.Txp                (Tx (..), TxId, TxOut (..), _txOutputs)
import           Pos.Types              (Address, Coin, MainBlock, Timestamp,
                                         addressF, blockTxs, decodeTextAddress,
                                         difficultyL, gbHeader, gbhConsensus,
                                         headerHash, mcdSlot, mkCoin,
                                         prevBlockL, sumCoins, unsafeAddCoin,
                                         unsafeIntegerToCoin)
<<<<<<< HEAD
=======
import           Pos.Types.Explorer     (TxExtra (..))
import           Pos.Util               (maybeThrow)

import           Pos.Explorer.Web.Error (ExplorerError (..))
>>>>>>> f79261d5

-------------------------------------------------------------------------------------
-- Hash types
-------------------------------------------------------------------------------------

-- | Client hash
newtype CHash = CHash Text
    deriving (Show, Eq, Generic, Buildable, Hashable)

-- | Client address
newtype CAddress = CAddress Text
    deriving (Show, Eq, Generic, Buildable, Hashable)

-- | Client transaction id
newtype CTxId = CTxId CHash
    deriving (Show, Eq, Generic, Hashable)

-- | Transformation of core hash-types to client representations and vice versa
encodeHashHex :: Hash a -> Text
encodeHashHex = decodeUtf8 . B16.encode . Bi.encodeStrict

decodeHashHex :: Text -> Either Text (Hash a)
decodeHashHex = fmap Bi.decode . processRes . B16.decode . encodeUtf8
  where processRes (res, rest) =
            if BS.null rest
            then Right $ BSL.fromStrict res
            else Left $ "decodeHashHex: couldn't decode rest of hash: " <> decodeUtf8 rest

decodeHashHex' :: Text -> Hash a
decodeHashHex' = either (panic "decodeHashHex: invalid hash") identity . decodeHashHex

toCHash :: Hash a -> CHash
toCHash = CHash . encodeHashHex

fromCHash :: CHash -> Either Text (Hash a)
fromCHash (CHash h) = decodeHashHex h

fromCHash' :: CHash -> Hash a
fromCHash' (CHash h) = decodeHashHex' h

toCAddress :: Address -> CAddress
toCAddress = CAddress . sformat addressF

fromCAddress :: CAddress -> Either Text Address
fromCAddress (CAddress addr) = decodeTextAddress addr

toCTxId :: TxId -> CTxId
toCTxId = CTxId . toCHash

fromCTxId :: CTxId -> Either Text TxId
fromCTxId (CTxId (CHash txId)) = decodeHashHex txId

-------------------------------------------------------------------------------------
-- Composite types
-------------------------------------------------------------------------------------

-- | List of block entries is returned from "get latest N blocks" endpoint
data CBlockEntry = CBlockEntry
    { cbeBlkHash    :: !CHash
    , cbeHeight     :: !Word
    , cbeTimeIssued :: !(Maybe POSIXTime)
    , cbeTxNum      :: !Word
    , cbeTotalSent  :: !Coin
    , cbeSize       :: !Word64
    , cbeRelayedBy  :: !(Maybe Text)
    } deriving (Show, Generic)

toPosixTime :: Timestamp -> POSIXTime
toPosixTime = (/ 1e6) . fromIntegral

toBlockEntry
    :: (SscHelpersClass ssc, MonadSlots m, MonadThrow m)
    => MainBlock ssc
    -> m CBlockEntry
toBlockEntry blk = do
    blkSlotStart <- getSlotStart (blk ^. gbHeader . gbhConsensus . mcdSlot)
    let cbeBlkHash = toCHash $ headerHash blk
        cbeHeight = fromIntegral $ blk ^. difficultyL
        cbeTimeIssued = fmap toPosixTime blkSlotStart
        txs = blk ^. blockTxs
        cbeTxNum = fromIntegral $ length txs
        addCoins c = unsafeAddCoin c . totalTxMoney
        cbeTotalSent = foldl' addCoins (mkCoin 0) txs
        -- TODO: is there a way to get it more efficiently?
        cbeSize = fromIntegral . BSL.length $ Bi.encode blk
        cbeRelayedBy = Nothing
    return CBlockEntry {..}

-- | List of tx entries is returned from "get latest N transactions" endpoint
data CTxEntry = CTxEntry
    { cteId         :: !CTxId
    , cteTimeIssued :: !(Maybe POSIXTime)
    , cteAmount     :: !Coin
    } deriving (Show, Generic)

totalTxMoney :: Tx -> Coin
totalTxMoney = unsafeIntegerToCoin . sumCoins .
               map txOutValue . _txOutputs

toTxEntry :: Maybe Timestamp -> Tx -> CTxEntry
toTxEntry ts tx = CTxEntry {..}
  where cteId = toCTxId $ hash tx
        cteTimeIssued = toPosixTime <$> ts
        cteAmount = totalTxMoney tx

-- | Data displayed on block summary page
data CBlockSummary = CBlockSummary
    { cbsEntry      :: !CBlockEntry
    , cbsPrevHash   :: !CHash
    , cbsNextHash   :: !(Maybe CHash)
    , cbsMerkleRoot :: !CHash
    } deriving (Show, Generic)

toBlockSummary
    :: (SscHelpersClass ssc, MonadSlots m, MonadDB m)
    => MainBlock ssc
    -> m CBlockSummary
toBlockSummary blk = do
    cbsEntry <- toBlockEntry blk
    cbsNextHash <- fmap toCHash <$> GS.resolveForwardLink blk
    let cbsPrevHash = toCHash $ blk ^. prevBlockL
        cbsMerkleRoot = toCHash . getMerkleRoot . mtRoot $ blk ^. blockTxs
    return CBlockSummary {..}

data CAddressSummary = CAddressSummary
    { caAddress :: !CAddress
    , caTxNum   :: !Word
    , caBalance :: !Coin
    , caTxList  :: ![CTxBrief]
    } deriving (Show, Generic)

data CTxBrief = CTxBrief
    { ctbId         :: !CTxId
    , ctbTimeIssued :: !(Maybe POSIXTime)
    , ctbInputs     :: ![(CAddress, Coin)]
    , ctbOutputs    :: ![(CAddress, Coin)]
    } deriving (Show, Generic)

data CNetworkAddress = CNetworkAddress !Text
    deriving (Show, Generic)

data CTxSummary = CTxSummary
    { ctsId              :: !CTxId
    , ctsTxTimeIssued    :: !(Maybe POSIXTime)
    , ctsBlockTimeIssued :: !(Maybe POSIXTime)
    , ctsBlockHeight     :: !(Maybe Word)
    , ctsRelayedBy       :: !(Maybe CNetworkAddress)
    , ctsTotalInput      :: !Coin
    , ctsTotalOutput     :: !Coin
    , ctsFees            :: !Coin
    , ctsInputs          :: ![(CAddress, Coin)]
    , ctsOutputs         :: ![(CAddress, Coin)]
    } deriving (Show, Generic)

--------------------------------------------------------------------------------
-- FromHttpApiData instances
--------------------------------------------------------------------------------

instance FromHttpApiData CHash where
    parseUrlPiece = fmap toCHash . decodeHashHex

instance FromHttpApiData CAddress where
    parseUrlPiece = fmap toCAddress . decodeTextAddress

instance FromHttpApiData CTxId where
    parseUrlPiece = fmap toCTxId . decodeHashHex

--------------------------------------------------------------------------------
-- Helper types and conversions
--------------------------------------------------------------------------------

data TxInternal = TxInternal
    { tiTimestamp :: !(Maybe Timestamp)
    , tiTx        :: !Tx
    } deriving (Show)

convertTxOutputs :: [TxOut] -> [(CAddress, Coin)]
convertTxOutputs = map (toCAddress . txOutAddress &&& txOutValue)

toTxBrief :: TxInternal -> TxExtra -> CTxBrief
toTxBrief txi txe = CTxBrief {..}
  where
    tx = tiTx txi
    ts = tiTimestamp txi
    ctbId = toCTxId $ hash tx
    ctbTimeIssued = toPosixTime <$> ts
    ctbInputs = convertTxOutputs $ teInputOutputs txe
    ctbOutputs = convertTxOutputs $ _txOutputs tx<|MERGE_RESOLUTION|>--- conflicted
+++ resolved
@@ -50,13 +50,7 @@
                                          headerHash, mcdSlot, mkCoin,
                                          prevBlockL, sumCoins, unsafeAddCoin,
                                          unsafeIntegerToCoin)
-<<<<<<< HEAD
-=======
 import           Pos.Types.Explorer     (TxExtra (..))
-import           Pos.Util               (maybeThrow)
-
-import           Pos.Explorer.Web.Error (ExplorerError (..))
->>>>>>> f79261d5
 
 -------------------------------------------------------------------------------------
 -- Hash types
