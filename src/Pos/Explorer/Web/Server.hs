{-# LANGUAGE ConstraintKinds     #-}
{-# LANGUAGE ScopedTypeVariables #-}
{-# LANGUAGE TemplateHaskell     #-}
{-# LANGUAGE TupleSections       #-}
{-# LANGUAGE TypeOperators       #-}

-- API server logic

module Pos.Explorer.Web.Server
       ( ExplorerMode
       , explorerServeImpl
       , explorerApp
       , explorerHandlers

       -- function useful for socket-io server
       , topsortTxsOrFail
       , getMempoolTxs
       , getBlocksLastPage
       , getTxSummary
       ) where

import           Universum

import           Control.Lens                   (at)
import           Control.Monad.Catch            (try)
import qualified Data.ByteString                as BS
import qualified Data.HashMap.Strict            as HM
import qualified Data.List.NonEmpty             as NE
import           Data.Maybe                     (fromMaybe)
import qualified Ether
import           Formatting                     (build, int, sformat, (%))
import           Network.Wai                    (Application)
import qualified Serokell.Util.Base64           as B64
import           Servant.API                    ((:<|>) ((:<|>)))
import           Servant.Server                 (Server, ServerT, serve)
import           System.Wlog                    (logDebug, logWarning)

import           Pos.Communication              (SendActions)
import           Pos.Crypto                     (WithHash (..), hash, redeemPkBuild,
                                                 withHash)

import qualified Pos.DB.Block                   as DB
import qualified Pos.DB.DB                      as DB

import           Pos.Block.Core                 (Block, MainBlock, mainBlockSlot,
                                                 mainBlockTxPayload, mcdSlot)
import           Pos.DB.Class                   (MonadDBRead)
import           Pos.Launcher                   (npCustomUtxo)
import           Pos.Slotting                   (MonadSlots (..), getSlotStart)
import           Pos.Ssc.GodTossing             (SscGodTossing)
import           Pos.Txp                        (MonadTxpMem, Tx (..), TxAux, TxId, TxMap,
                                                 TxOutAux (..), getLocalTxs, getMemPool,
                                                 mpLocalTxs, taTx, topsortTxs, txOutValue,
                                                 txpTxs, utxoToAddressCoinPairs,
                                                 _txOutputs)
import           Pos.Types                      (Address (..), Coin, EpochIndex,
                                                 HeaderHash, Timestamp, difficultyL,
                                                 gbHeader, gbhConsensus,
                                                 getChainDifficulty, makeRedeemAddress,
                                                 mkCoin, siEpoch, siSlot, sumCoins,
                                                 unsafeAddCoin, unsafeIntegerToCoin,
                                                 unsafeSubCoin)
import           Pos.Util                       (maybeThrow)
import           Pos.Util.Chrono                (NewestFirst (..))
import           Pos.Web                        (serveImpl)
import           Pos.WorkMode                   (WorkMode)

import           Pos.Explorer                   (TxExtra (..), getEpochBlocks,
                                                 getLastTransactions, getPageBlocks,
                                                 getTxExtra)
import qualified Pos.Explorer                   as EX (getAddrBalance, getAddrHistory,
                                                       getTxExtra)
import           Pos.Explorer.Aeson.ClientTypes ()
import           Pos.Explorer.Web.Api           (ExplorerApi, explorerApi)
import           Pos.Explorer.Web.ClientTypes   (CAddress (..), CAddressSummary (..),
                                                 CAddressType (..), CBlockEntry (..),
                                                 CBlockSummary (..),
                                                 CGenesisAddressInfo (..),
                                                 CGenesisSummary (..), CHash,
                                                 CTxBrief (..), CTxEntry (..), CTxId (..),
                                                 CTxSummary (..), TxInternal (..),
                                                 convertTxOutputs, fromCAddress,
                                                 fromCHash, fromCTxId, getEpochIndex,
                                                 getSlotIndex, mkCCoin, tiToTxEntry,
                                                 toBlockEntry, toBlockSummary, toCAddress,
                                                 toCHash, toPosixTime, toTxBrief)
import           Pos.Explorer.Web.Error         (ExplorerError (..))


----------------------------------------------------------------
-- Top level functionality
----------------------------------------------------------------

type ExplorerMode m = WorkMode SscGodTossing m

explorerServeImpl :: ExplorerMode m => m Application -> Word16 -> m ()
explorerServeImpl = flip serveImpl "*"

explorerApp :: ExplorerMode m => m (Server ExplorerApi) -> m Application
explorerApp serv = serve explorerApi <$> serv

----------------------------------------------------------------
-- Handlers
----------------------------------------------------------------

explorerHandlers :: ExplorerMode m => SendActions m -> ServerT ExplorerApi m
explorerHandlers _sendActions =
      apiBlocksPages
    :<|>
      apiBlocksPagesTotal
    :<|>
      apiBlocksSummary
    :<|>
      apiBlocksTxs
    :<|>
      apiTxsLast
    :<|>
      apiTxsSummary
    :<|>
      apiAddressSummary
    :<|>
      apiEpochSlotSearch
    :<|>
      apiGenesisSummary
    :<|>
      apiGenesisPagesTotal
    :<|>
      apiGenesisAddressInfoPage
  where
    apiBlocksPages              = getBlocksPagesDefault
    apiBlocksPagesTotal         = getBlocksPagesTotalDefault
    apiBlocksSummary            = catchExplorerError . getBlockSummary
    apiBlocksTxs                = getBlockTxsDefault
    apiTxsLast                  = catchExplorerError getLastTxs
    apiTxsSummary               = catchExplorerError . getTxSummary
    apiAddressSummary           = catchExplorerError . getAddressSummary
    apiEpochSlotSearch          = tryEpochSlotSearch
    apiGenesisSummary           = catchExplorerError getGenesisSummary
    apiGenesisPagesTotal        = getGenesisPagesTotalDefault
    apiGenesisAddressInfoPage  = getGenesisAddressInfoPageDefault

    catchExplorerError    = try

    getBlocksPagesDefault page size  =
        catchExplorerError $ getBlocksPage page (defaultPageSize size)

    getBlocksPagesTotalDefault size  =
        catchExplorerError $ getBlocksPagesTotal (defaultPageSize size)

    getBlockTxsDefault hash' limit skip =
        catchExplorerError $ getBlockTxs hash' (defaultLimit limit) (defaultSkip skip)

    tryEpochSlotSearch epoch maybeSlot =
        catchExplorerError $ epochSlotSearch epoch maybeSlot

    getGenesisPagesTotalDefault size redeemed =
        catchExplorerError $ getGenesisPagesTotal (defaultPageSize size) redeemed

    getGenesisAddressInfoPageDefault page size redeemed =
        catchExplorerError $ getGenesisAddressInfoPage page (defaultPageSize size) redeemed

    defaultPageSize size = (fromIntegral $ fromMaybe 10 size)
    defaultLimit limit   = (fromIntegral $ fromMaybe 10 limit)
    defaultSkip  skip    = (fromIntegral $ fromMaybe 0  skip)

----------------------------------------------------------------
-- API Functions
----------------------------------------------------------------

-- | Get the total number of blocks/slots currently available.
-- Total number of main blocks   = difficulty of the topmost (tip) header.
-- Total number of anchor blocks = current epoch + 1
getBlocksTotal
    :: (ExplorerMode m)
    => m Integer
getBlocksTotal = do
    -- Get the tip block.
    tipBlock <- DB.getTipBlock @(Block SscGodTossing)

    pure $ maxBlocks tipBlock
  where
    maxBlocks tipBlock = fromIntegral $ getChainDifficulty $ tipBlock ^. difficultyL


-- | Get last blocks with a page parameter. This enables easier paging on the
-- client side and should enable a simple and thin client logic.
-- Currently the pages are in chronological order.
getBlocksPage
    :: (ExplorerMode m)
    => Maybe Word
    -> Word
    -> m (Integer, [CBlockEntry])
getBlocksPage mPageNumber pageSize = do

    -- Get total pages from the blocks.
    totalPages <- getBlocksPagesTotal pageSize

    -- Initially set on the last page number if page number not defined.
    let pageNumber = fromMaybe totalPages $ toInteger <$> mPageNumber

    -- Make sure the parameters are valid.
    when (pageNumber <= 0) $
        throwM $ Internal "Number of pages must be greater than 0."

    when (pageNumber > totalPages) $
        throwM $ Internal "Number of pages exceeds total pages number."

    -- TODO: Fix in the future.
    when (pageSize /= 10) $
        throwM $ Internal "We currently support only page size of 10."

    when (pageSize > 1000) $
        throwM $ Internal "The upper bound for pageSize is 1000."

    -- Get pages from the database
    -- TODO: Fix this Int / Integer thing once we merge repositories
    pageBlocksHH    <- getPageHHsOrThrow $ fromIntegral pageNumber
    blocks          <- forM pageBlocksHH getBlockOrThrow
    cBlocksEntry    <- forM (rights blocks) toBlockEntry

    -- Return total pages and the blocks. We start from page 1.
    pure (totalPages, reverse cBlocksEntry)
  where

    -- Either get the @HeaderHash@es from the @Page@ or throw an exception.
    getPageHHsOrThrow
        :: (DB.MonadBlockDB SscGodTossing m, MonadThrow m)
        => Int
        -> m [HeaderHash]
    getPageHHsOrThrow pageNumber = getPageBlocks pageNumber >>=
        maybeThrow (Internal errMsg)
      where
        errMsg :: Text
        errMsg = sformat ("No blocks on page "%build%" found!") pageNumber

    -- Either get the block from the @HeaderHash@ or throw an exception.
    getBlockOrThrow
        :: (DB.MonadBlockDB SscGodTossing m, MonadThrow m)
        => HeaderHash
        -> m (Block SscGodTossing)
    getBlockOrThrow headerHash = DB.blkGetBlock headerHash >>=
        maybeThrow (Internal "Block with hash cannot be found!")


-- | Get total pages from blocks. Calculated from
-- pageSize we pass to it.
getBlocksPagesTotal
    :: (ExplorerMode m)
    => Word
    -> m Integer
getBlocksPagesTotal pageSize = do
    -- Get total blocks in the blockchain.
    blocksTotal <- toInteger <$> getBlocksTotal

    -- Get total pages from the blocks. And we want the page
    -- with the example, the page size 10,
    -- to start with 10 + 1 == 11, not with 10 since with
    -- 10 we'll have an empty page.
    let totalPages = (blocksTotal - 1) `div` pageSizeInt

    -- We start from page 1.
    pure (totalPages + 1)
  where
    pageSizeInt     = toInteger pageSize


-- | Get the last page from the blockchain. We use the default 10
-- for the page size since this is called from __explorer only__.
getBlocksLastPage
    :: (ExplorerMode m)
    => m (Integer, [CBlockEntry])
getBlocksLastPage = getBlocksPage Nothing pageSize
  where
    pageSize :: Word
    pageSize = 10


-- | Get last transactions from the blockchain.
getLastTxs
    :: ExplorerMode m
    => m [CTxEntry]
getLastTxs = do
    mempoolTxs     <- getMempoolTxs
    blockTxsWithTs <- getBlockchainLastTxs

    -- We take the mempool txs first, then topsorted blockchain ones.
    let newTxs      = mempoolTxs <> blockTxsWithTs

    pure $ tiToTxEntry <$> newTxs
  where
    -- Get last transactions from the blockchain.
    getBlockchainLastTxs
        :: ExplorerMode m
        => m [TxInternal]
    getBlockchainLastTxs = do
        mLastTxs     <- getLastTransactions
        let lastTxs   = fromMaybe [] mLastTxs
        let lastTxsWH = map withHash lastTxs

        forM lastTxsWH toTxInternal
      where
        -- Convert transaction to TxInternal.
        toTxInternal
            :: (MonadThrow m, MonadDBRead m)
            => WithHash Tx
            -> m TxInternal
        toTxInternal (WithHash tx txId) = do
            extra <- EX.getTxExtra txId >>=
                maybeThrow (Internal "No extra info for tx in DB!")
            pure $ TxInternal extra tx


-- | Get block summary.
getBlockSummary
    :: ExplorerMode m
    => CHash
    -> m CBlockSummary
getBlockSummary cHash = do
    h <- unwrapOrThrow $ fromCHash cHash
    mainBlock <- getMainBlock h
    toBlockSummary mainBlock


-- | Get transactions from a block.
getBlockTxs
    :: ExplorerMode m
    => CHash
    -> Word
    -> Word
    -> m [CTxBrief]
getBlockTxs cHash (fromIntegral -> lim) (fromIntegral -> off) = do
    h   <- unwrapOrThrow $ fromCHash cHash
    blk <- getMainBlock h
    txs <- topsortTxsOrFail withHash $ toList $ blk ^. mainBlockTxPayload . txpTxs

    forM (take lim . drop off $ txs) $ \tx -> do
        extra <- EX.getTxExtra (hash tx) >>=
                 maybeThrow (Internal "In-block transaction doesn't \
                                      \have extra info in DB")
        pure $ makeTxBrief tx extra


-- | Get address summary. Can return several addresses.
-- @PubKeyAddress@, @ScriptAddress@, @RedeemAddress@ and finally
-- @UnknownAddressType@.
getAddressSummary
    :: ExplorerMode m
    => CAddress
    -> m CAddressSummary
getAddressSummary cAddr = do
    addr <- cAddrToAddr cAddr

    when (getAddressType addr == CUnknownAddress) $
        throwM $ Internal "Unknown address type"

    balance <- fromMaybe (mkCoin 0) <$> EX.getAddrBalance addr
    txIds <- getNewestFirst <$> EX.getAddrHistory addr
    transactions <- forM txIds txIdToTxBrief

    isRedeemed <- do
        if getAddressType addr /= CRedeemAddress
            then pure Nothing
            else do
                redeemAddressCoinPairs <- getRedeemAddressCoinPairs
                let mGenesisBalance = snd <$> (head $
                        filter (\(addr', _) -> addr == addr') redeemAddressCoinPairs)
                genesisBalance <- maybeThrow addressNotFound mGenesisBalance
                pure $ Just (balance /= genesisBalance)

    pure CAddressSummary
        { caAddress = cAddr
        , caType = getAddressType addr
        , caTxNum = fromIntegral $ length transactions
        , caBalance = mkCCoin balance
        , caTxList = transactions
        , caIsRedeemed = isRedeemed
        }
  where
    getAddressType :: Address -> CAddressType
    getAddressType = \case
        PubKeyAddress _ _ -> CPubKeyAddress
        ScriptAddress _ -> CScriptAddress
        RedeemAddress _ -> CRedeemAddress
        UnknownAddressType _ _ -> CUnknownAddress

    txIdToTxBrief :: ExplorerMode m => TxId -> m CTxBrief
    txIdToTxBrief txId = do
        extra <- getTxExtraOrFail txId
        tx    <- getTxMain txId extra
        pure  $ makeTxBrief tx extra

    addressNotFound :: ExplorerError
    addressNotFound = Internal "Redeem address not found in genesis."




-- | Get transaction summary from transaction id. Looks at both the database
-- and the memory (mempool) for the transaction. What we have at the mempool
-- are transactions that have to be written in the blockchain.
getTxSummary
    :: (ExplorerMode m)
    => CTxId
    -> m CTxSummary
getTxSummary cTxId = do
    -- There are two places whence we can fetch a transaction: MemPool and DB.
    -- However, TxExtra should be added in the DB when a transaction is added
    -- to MemPool. So we start with TxExtra and then figure out whence to fetch
    -- the rest.
    txId                   <- cTxIdToTxId cTxId
    -- Get from database, @TxExtra
    txExtra                <- getTxExtra txId

    -- If we found @TxExtra@ that means we found something saved on the
    -- blockchain and we don't have to fetch @MemPool@. But if we don't find
    -- anything on the blockchain, we go searching in the @MemPool@.
    if isJust txExtra
      then getTxSummaryFromBlockchain cTxId
      else getTxSummaryFromMemPool cTxId

  where
    -- Get transaction from blockchain (the database).
    getTxSummaryFromBlockchain
        :: (ExplorerMode m)
        => CTxId
        -> m CTxSummary
    getTxSummaryFromBlockchain cTxId' = do
        txId                   <- cTxIdToTxId cTxId'
        txExtra                <- getTxExtraOrFail txId

        -- Return transaction extra (txExtra) fields
        let mBlockchainPlace    = teBlockchainPlace txExtra
        blockchainPlace        <- maybeThrow (Internal "No blockchain place.") mBlockchainPlace

        let headerHashBP        = fst blockchainPlace
        let txIndexInBlock      = snd blockchainPlace

        mb                     <- getMainBlock headerHashBP
        blkSlotStart           <- getBlkSlotStart mb

        let blockHeight         = fromIntegral $ mb ^. difficultyL
        let receivedTime        = teReceivedTime txExtra
        let blockTime           = toPosixTime <$> blkSlotStart

        -- Get block epoch and slot index
        let blkHeaderSlot       = mb ^. mainBlockSlot
        let epochIndex          = getEpochIndex $ siEpoch blkHeaderSlot
        let slotIndex           = getSlotIndex  $ siSlot  blkHeaderSlot
        let blkHash             = toCHash headerHashBP

        tx <- maybeThrow (Internal "TxExtra return tx index that is out of bounds") $
              atMay (toList $ mb ^. mainBlockTxPayload . txpTxs) (fromIntegral txIndexInBlock)

        let inputOutputs        = map toaOut $ NE.toList $ teInputOutputs txExtra
        let txOutputs           = convertTxOutputs . NE.toList $ _txOutputs tx

        let totalInput          = unsafeIntegerToCoin $ sumCoins $ map txOutValue inputOutputs
        let totalOutput         = unsafeIntegerToCoin $ sumCoins $ map snd txOutputs

        -- Verify that strange things don't happen with transactions
        when (totalOutput > totalInput) $
            throwM $ Internal "Detected tx with output greater than input"

        pure $ CTxSummary
            { ctsId              = cTxId'
            , ctsTxTimeIssued    = Just $ toPosixTime receivedTime
            , ctsBlockTimeIssued = blockTime
            , ctsBlockHeight     = Just blockHeight
            , ctsBlockEpoch      = Just epochIndex
            , ctsBlockSlot       = Just slotIndex
            , ctsBlockHash       = Just blkHash
            , ctsRelayedBy       = Nothing
            , ctsTotalInput      = mkCCoin totalInput
            , ctsTotalOutput     = mkCCoin totalOutput
            , ctsFees            = mkCCoin $ unsafeSubCoin totalInput totalOutput
            , ctsInputs          = map (second mkCCoin) $ convertTxOutputs inputOutputs
            , ctsOutputs         = map (second mkCCoin) txOutputs
            }

    -- Get transaction from mempool (the memory).
    getTxSummaryFromMemPool
        :: (ExplorerMode m)
        => CTxId
        -> m CTxSummary
    getTxSummaryFromMemPool cTxId' = do
        txId                   <- cTxIdToTxId cTxId'
        tx                     <- fetchTxFromMempoolOrFail txId

        let inputOutputs        = NE.toList . _txOutputs $ taTx tx
        let txOutputs           = convertTxOutputs inputOutputs

        let totalInput          = unsafeIntegerToCoin $ sumCoins $ map txOutValue inputOutputs
        let totalOutput         = unsafeIntegerToCoin $ sumCoins $ map snd txOutputs

        -- Verify that strange things don't happen with transactions
        when (totalOutput > totalInput) $
            throwM $ Internal "Detected tx with output greater than input"

        pure $ CTxSummary
            { ctsId              = cTxId'
            , ctsTxTimeIssued    = Nothing
            , ctsBlockTimeIssued = Nothing
            , ctsBlockHeight     = Nothing
            , ctsBlockEpoch      = Nothing
            , ctsBlockSlot       = Nothing
            , ctsBlockHash       = Nothing
            , ctsRelayedBy       = Nothing
            , ctsTotalInput      = mkCCoin totalInput
            , ctsTotalOutput     = mkCCoin totalOutput
            , ctsFees            = mkCCoin $ unsafeSubCoin totalInput totalOutput
            , ctsInputs          = map (second mkCCoin) $ convertTxOutputs inputOutputs
            , ctsOutputs         = map (second mkCCoin) txOutputs
            }

<<<<<<< HEAD
-- | Get genesis summary.
=======
getRedeemAddressCoinPairs :: ExplorerMode m => m [(Address, Coin)]
getRedeemAddressCoinPairs = do
    genesisUtxo <- Ether.asks' npCustomUtxo
    let addressCoinPairs = utxoToAddressCoinPairs genesisUtxo
        redeemOnly = filter (isRedeemAddress . fst) addressCoinPairs
    pure redeemOnly

isRedeemAddress :: Address -> Bool
isRedeemAddress (RedeemAddress _) = True
isRedeemAddress _                 = False

isAddressRedeemed :: MonadDBRead m => Address -> Coin -> m Bool
isAddressRedeemed address genesisBalance = do
  currentBalance <- fromMaybe (mkCoin 0) <$> EX.getAddrBalance address
  pure $ currentBalance /= genesisBalance

>>>>>>> 8e154972
getGenesisSummary
    :: ExplorerMode m
    => m CGenesisSummary
getGenesisSummary = do
    redeemAddressCoinPairs <- getRedeemAddressCoinPairs
<<<<<<< HEAD
    cgsNumRedeemed <- length <$> filterM (uncurry isAddressRedeemed) redeemAddressCoinPairs
    pure CGenesisSummary {cgsNumTotal = length redeemAddressCoinPairs, ..}

-- | Get genesis address info in pages.
getGenesisAddressInfo
    :: (ExplorerMode m)
    => Maybe Word  -- ^ pageNumber
    -> Word        -- ^ pageSize
    -> m [CGenesisAddressInfo]
getGenesisAddressInfo (fmap fromIntegral -> mPage) (fromIntegral -> pageSize) = do
    redeemAddressCoinPairs <- getRedeemAddressCoinPairs
    let pageNumber    = fromMaybe 1 mPage
        skipItems     = (pageNumber - 1) * pageSize
        requestedPage = take pageSize $ drop skipItems redeemAddressCoinPairs
    mapM toGenesisAddressInfo requestedPage
=======
    -- putting all four in the same fold because all four need to fetch current balance
    -- and validate whether it exceeds genesis balance
    (numTotal, numRedeemed, amountRedeemed, amountRemaining) <-
        foldrM folder (0, 0, mkCoin 0, mkCoin 0) redeemAddressCoinPairs
    pure CGenesisSummary
        { cgsNumTotal        = numTotal
        , cgsNumRedeemed     = numRedeemed
        , cgsNumRemaining    = numTotal - numRedeemed
        , cgsAmountRedeemed  = mkCCoin amountRedeemed
        , cgsAmountRemaining = mkCCoin amountRemaining
        }
>>>>>>> 8e154972
  where
    folder (address, genesisBalance) accum@(len, numRedeemed, amountRedeemed, amountRemaining) = do
        currentBalance <- fromMaybe (mkCoin 0) <$> EX.getAddrBalance address
        if currentBalance > genesisBalance then do
            -- Don't want to throw exception here as this endpoint is used not for serving
            -- specific user requests, but rather general system info.
            logWarning $ sformat
                ("Address "%build%" has increased its balance since genesis: " %
                    "current balance is "%build%", genesis balance is "%build)
                address currentBalance genesisBalance
            pure accum
        else
            let numRedeemedDelta     = if currentBalance /= genesisBalance then 1 else 0
                amountRedeemedDelta  = genesisBalance `unsafeSubCoin` currentBalance
                len'             = len + 1
                numRedeemed'     = numRedeemed + numRedeemedDelta
                amountRedeemed'  = amountRedeemed  `unsafeAddCoin` amountRedeemedDelta
                amountRemaining' = amountRemaining `unsafeAddCoin` currentBalance
            in pure (len', numRedeemed', amountRedeemed', amountRemaining')

filterRedeemed :: Maybe Bool -> [CGenesisAddressInfo] -> [CGenesisAddressInfo]
filterRedeemed redeemed addressesInfo =
  case redeemed of
      Nothing    -> addressesInfo
      Just False -> filter (not . cgaiIsRedeemed) addressesInfo
      Just True  -> filter cgaiIsRedeemed addressesInfo

toGenesisAddressInfo :: ExplorerMode m => (Address, Coin) -> m CGenesisAddressInfo
toGenesisAddressInfo (address, coin) = do
    cgaiIsRedeemed <- isAddressRedeemed address coin
    -- Commenting out RSCoin address until it can actually be displayed.
    -- See comment in src/Pos/Explorer/Web/ClientTypes.hs for more information.
    pure CGenesisAddressInfo
        { cgaiCardanoAddress = toCAddress address
        -- , cgaiRSCoinAddress  = toCAddress address
        , cgaiGenesisAmount  = mkCCoin coin
        , ..
        }

-- | Get total genesis pages.
getGenesisPagesTotal
    :: ExplorerMode m
    => Word
    -> Maybe Bool
    -> m Integer
getGenesisPagesTotal (fromIntegral -> pageSize) redeemed = do
    redeemAddressCoinPairs <- getRedeemAddressCoinPairs
    totalAddresses <- case redeemed of
        Nothing -> pure $ length redeemAddressCoinPairs
        Just redeemedOnly -> do
            cAddressesInfo <- mapM toGenesisAddressInfo redeemAddressCoinPairs
            pure $ length $
                filter ((redeemedOnly ==) . cgaiIsRedeemed) cAddressesInfo
    pure $ fromIntegral $ (totalAddresses + pageSize - 1) `div` pageSize

getGenesisAddressInfoPage
    :: (ExplorerMode m)
    => Maybe Word  -- ^ pageNumber
    -> Word        -- ^ pageSize
    -> Maybe Bool  -- ^ redeemed
    -> m (Integer, [CGenesisAddressInfo])
getGenesisAddressInfoPage (fmap fromIntegral -> mPageNumber) pageSize redeemed = do
    redeemAddressCoinPairs <- getRedeemAddressCoinPairs
    total <- getGenesisPagesTotal pageSize redeemed
    let pageNumber    = fromMaybe 1 mPageNumber
        total'        = fromIntegral total
        pageSize'     = fromIntegral pageSize
        pageSize'' -- make sure that we have a valid pageSize
            | pageSize' > total'  = total'
            | pageSize' < 0       = 0
            | otherwise           = pageSize'
        skipItems     = (pageNumber - 1) * pageSize''
        requestedPage = take pageSize'' $ drop skipItems redeemAddressCoinPairs

    adressInfos <- filterRedeemed redeemed <$> mapM toGenesisAddressInfo requestedPage

    pure (total, adressInfos)

-- | Search the blocks by epoch and slot. Slot is optional.
epochSlotSearch
    :: (ExplorerMode m)
    => EpochIndex
    -> Maybe Word16
    -> m [CBlockEntry]
epochSlotSearch epochIndex slotIndex = do

    -- Get pages from the database
    -- TODO: Fix this Int / Integer thing once we merge repositories
    epochBlocksHH   <- getPageHHsOrThrow epochIndex
    blocks          <- forM epochBlocksHH getBlockOrThrow
    cBlocksEntry    <- forM (getEpochSlots slotIndex (rights blocks)) toBlockEntry

    pure cBlocksEntry
  where
    -- Get epoch slot block that's being searched or return all epochs if
    -- the slot is @Nothing@.
    getEpochSlots
        :: Maybe Word16
        -> [MainBlock SscGodTossing]
        -> [MainBlock SscGodTossing]
    getEpochSlots Nothing          blocks = blocks
    getEpochSlots (Just slotIndex') blocks = filter filterBlocksBySlotIndex blocks
      where
        getBlockSlotIndex
            :: MainBlock SscGodTossing
            -> Word16
        getBlockSlotIndex block = getSlotIndex $ siSlot $ block ^. mainBlockSlot

        filterBlocksBySlotIndex
            :: MainBlock SscGodTossing
            -> Bool
        filterBlocksBySlotIndex block = getBlockSlotIndex block == slotIndex'

    -- Either get the @HeaderHash@es from the @Epoch@ or throw an exception.
    getPageHHsOrThrow
        :: (DB.MonadBlockDB SscGodTossing m, MonadThrow m)
        => EpochIndex
        -> m [HeaderHash]
    getPageHHsOrThrow epoch = getEpochBlocks epoch >>=
        maybeThrow (Internal errMsg)
      where
        errMsg :: Text
        errMsg = sformat ("No blocks on epoch "%build%" found!") epoch

    -- Either get the block from the @HeaderHash@ or throw an exception.
    getBlockOrThrow
        :: (DB.MonadBlockDB SscGodTossing m, MonadThrow m)
        => HeaderHash
        -> m (Block SscGodTossing)
    getBlockOrThrow headerHash = DB.blkGetBlock headerHash >>=
        maybeThrow (Internal "Block with hash cannot be found!")


--------------------------------------------------------------------------------
-- Helpers
--------------------------------------------------------------------------------

getRedeemAddressCoinPairs :: ExplorerMode m => m [(Address, Coin)]
getRedeemAddressCoinPairs = do
    genesisUtxo <- Ether.asks' npCustomUtxo
    let addressCoinPairs = utxoToAddressCoinPairs genesisUtxo
        redeemOnly = filter (isRedeemAddress . fst) addressCoinPairs
    pure redeemOnly
  where
    isRedeemAddress :: Address -> Bool
    isRedeemAddress (RedeemAddress _) = True
    isRedeemAddress _                 = False

isAddressRedeemed :: MonadDBRead m => Address -> Coin -> m Bool
isAddressRedeemed address initialBalance = do
  currentBalance <- fromMaybe (mkCoin 0) <$> EX.getAddrBalance address
  pure $ currentBalance /= initialBalance

makeTxBrief :: Tx -> TxExtra -> CTxBrief
makeTxBrief tx extra = toTxBrief (TxInternal extra tx)

unwrapOrThrow :: ExplorerMode m => Either Text a -> m a
unwrapOrThrow = either (throwM . Internal) pure

-- | Get transaction from memory (STM) or throw exception.
fetchTxFromMempoolOrFail :: ExplorerMode m => TxId -> m TxAux
fetchTxFromMempoolOrFail txId = do
    memPoolTxs        <- localMemPoolTxs
    let memPoolTxsSize = HM.size memPoolTxs

    logDebug $ sformat ("Mempool size "%int%" found!") memPoolTxsSize

    let maybeTxAux = memPoolTxs ^. at txId
    maybeThrow (Internal "Transaction missing in MemPool!") maybeTxAux

  where
    -- type TxMap = HashMap TxId TxAux
    localMemPoolTxs
        :: (MonadIO m, MonadTxpMem e m)
        => m TxMap
    localMemPoolTxs = do
      memPool <- getMemPool
      pure $ memPool ^. mpLocalTxs

getMempoolTxs :: ExplorerMode m => m [TxInternal]
getMempoolTxs = do

    localTxs <- fmap reverse $ topsortTxsOrFail mkWhTx =<< tlocalTxs

    fmap catMaybes . forM localTxs $ \(id, txAux) -> do
        mextra <- getTxExtra id
        forM mextra $ \extra -> pure $ TxInternal extra (taTx txAux)
  where
    tlocalTxs :: (MonadIO m, MonadTxpMem e m) => m [(TxId, TxAux)]
    tlocalTxs = getLocalTxs

    mkWhTx :: (TxId, TxAux) -> WithHash Tx
    mkWhTx (txid, txAux) = WithHash (taTx txAux) txid

getBlkSlotStart :: MonadSlots m => MainBlock ssc -> m (Maybe Timestamp)
getBlkSlotStart blk = getSlotStart $ blk ^. gbHeader . gbhConsensus . mcdSlot

topsortTxsOrFail :: (MonadThrow m, Eq a) => (a -> WithHash Tx) -> [a] -> m [a]
topsortTxsOrFail f =
    maybeThrow (Internal "Dependency loop in txs set") .
    topsortTxs f

-- | Deserialize Cardano or RSCoin address and convert it to Cardano address.
-- Throw exception on failure.
cAddrToAddr :: MonadThrow m => CAddress -> m Address
cAddrToAddr cAddr@(CAddress rawAddrText) =
    -- Try decoding address as base64. If both decoders succeed,
    -- the output of the first one is returned
    let mDecodedBase64 =
            rightToMaybe (B64.decode rawAddrText) <|>
            rightToMaybe (B64.decodeUrl rawAddrText)
    in case mDecodedBase64 of
        Just addr -> do
            -- cAddr is in RSCoin address format, converting to equivalent Cardano address
            -- Originally taken from:
            -- * cardano-sl/tools/src/keygen/Avvm.hs
            -- * cardano-sl/tools/src/addr-convert/Main.hs
            unless (BS.length addr == 32) $
                throwM badAddressLength
            pure $ makeRedeemAddress $ redeemPkBuild addr
        Nothing ->
            -- cAddr is in Cardano address format
            either badCardanoAddress pure (fromCAddress cAddr)
  where
    badAddressLength = Internal "Address length is not equal to 32, can't be redeeming pk"
    badCardanoAddress = const $ throwM $ Internal "Invalid Cardano address!"

-- | Deserialize transaction ID.
-- Throw exception on failure.
cTxIdToTxId :: MonadThrow m => CTxId -> m TxId
cTxIdToTxId cTxId = either exception pure (fromCTxId cTxId)
  where
    exception = const $ throwM $ Internal "Invalid transaction id!"

getMainBlock :: ExplorerMode m => HeaderHash -> m (MainBlock SscGodTossing)
getMainBlock h =
    DB.blkGetBlock h >>=
    maybeThrow (Internal "No block found") >>=
    either (const $ throwM $ Internal "Block is genesis block") pure

-- | Get transaction extra from the database, and if you don't find it
-- throw an exception.
getTxExtraOrFail :: MonadDBRead m => TxId -> m TxExtra
getTxExtraOrFail txId = getTxExtra txId >>= maybeThrow exception
  where
    exception = Internal "Transaction not found"

getTxMain :: ExplorerMode m => TxId -> TxExtra -> m Tx
getTxMain id TxExtra {..} = case teBlockchainPlace of
    Nothing -> taTx <$> fetchTxFromMempoolOrFail id
    Just (hh, idx) -> do
        mb <- getMainBlock hh
        maybeThrow (Internal "TxExtra return tx index that is out of bounds") $
            atMay (toList $ mb ^. mainBlockTxPayload . txpTxs) $ fromIntegral idx<|MERGE_RESOLUTION|>--- conflicted
+++ resolved
@@ -512,48 +512,11 @@
             , ctsOutputs         = map (second mkCCoin) txOutputs
             }
 
-<<<<<<< HEAD
--- | Get genesis summary.
-=======
-getRedeemAddressCoinPairs :: ExplorerMode m => m [(Address, Coin)]
-getRedeemAddressCoinPairs = do
-    genesisUtxo <- Ether.asks' npCustomUtxo
-    let addressCoinPairs = utxoToAddressCoinPairs genesisUtxo
-        redeemOnly = filter (isRedeemAddress . fst) addressCoinPairs
-    pure redeemOnly
-
-isRedeemAddress :: Address -> Bool
-isRedeemAddress (RedeemAddress _) = True
-isRedeemAddress _                 = False
-
-isAddressRedeemed :: MonadDBRead m => Address -> Coin -> m Bool
-isAddressRedeemed address genesisBalance = do
-  currentBalance <- fromMaybe (mkCoin 0) <$> EX.getAddrBalance address
-  pure $ currentBalance /= genesisBalance
-
->>>>>>> 8e154972
 getGenesisSummary
     :: ExplorerMode m
     => m CGenesisSummary
 getGenesisSummary = do
     redeemAddressCoinPairs <- getRedeemAddressCoinPairs
-<<<<<<< HEAD
-    cgsNumRedeemed <- length <$> filterM (uncurry isAddressRedeemed) redeemAddressCoinPairs
-    pure CGenesisSummary {cgsNumTotal = length redeemAddressCoinPairs, ..}
-
--- | Get genesis address info in pages.
-getGenesisAddressInfo
-    :: (ExplorerMode m)
-    => Maybe Word  -- ^ pageNumber
-    -> Word        -- ^ pageSize
-    -> m [CGenesisAddressInfo]
-getGenesisAddressInfo (fmap fromIntegral -> mPage) (fromIntegral -> pageSize) = do
-    redeemAddressCoinPairs <- getRedeemAddressCoinPairs
-    let pageNumber    = fromMaybe 1 mPage
-        skipItems     = (pageNumber - 1) * pageSize
-        requestedPage = take pageSize $ drop skipItems redeemAddressCoinPairs
-    mapM toGenesisAddressInfo requestedPage
-=======
     -- putting all four in the same fold because all four need to fetch current balance
     -- and validate whether it exceeds genesis balance
     (numTotal, numRedeemed, amountRedeemed, amountRemaining) <-
@@ -565,7 +528,7 @@
         , cgsAmountRedeemed  = mkCCoin amountRedeemed
         , cgsAmountRemaining = mkCCoin amountRemaining
         }
->>>>>>> 8e154972
+
   where
     folder (address, genesisBalance) accum@(len, numRedeemed, amountRedeemed, amountRemaining) = do
         currentBalance <- fromMaybe (mkCoin 0) <$> EX.getAddrBalance address
