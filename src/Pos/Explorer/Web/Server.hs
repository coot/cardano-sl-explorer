--- conflicted
+++ resolved
@@ -388,7 +388,7 @@
         RedeemAddress _ -> CRedeemAddress
         UnknownAddressType _ _ -> CUnknownAddress
 
-    txIdToTxBrief :: ExplorerMode m => TxId -> m CTxBrief
+    txIdToTxBrief :: ExplorerMode ctx m => TxId -> m CTxBrief
     txIdToTxBrief txId = do
         extra <- getTxExtraOrFail txId
         tx    <- getTxMain txId extra
@@ -517,25 +517,6 @@
             , ctsOutputs         = map (second mkCCoin) txOutputs
             }
 
-<<<<<<< HEAD
-getRedeemAddressCoinPairs :: ExplorerMode ctx m => m [(Address, Coin)]
-getRedeemAddressCoinPairs = do
-    genesisUtxo <- genesisUtxoM
-    let addressCoinPairs = utxoToAddressCoinPairs genesisUtxo
-        redeemOnly = filter (isRedeemAddress . fst) addressCoinPairs
-    pure redeemOnly
-
-isRedeemAddress :: Address -> Bool
-isRedeemAddress (RedeemAddress _) = True
-isRedeemAddress _                 = False
-
-isAddressRedeemed :: MonadDBRead m => Address -> Coin -> m Bool
-isAddressRedeemed address initialBalance = do
-  currentBalance <- fromMaybe (mkCoin 0) <$> EX.getAddrBalance address
-  pure $ currentBalance /= initialBalance
-
-=======
->>>>>>> c2afafc9
 getGenesisSummary
     :: ExplorerMode ctx m
     => m CGenesisSummary
@@ -553,32 +534,6 @@
         , cgsAmountRemaining = mkCCoin amountRemaining
         }
 
-<<<<<<< HEAD
-getGenesisAddressInfo
-    :: (ExplorerMode ctx m)
-    => Maybe Word  -- ^ pageNumber
-    -> Word        -- ^ pageSize
-    -> m [CGenesisAddressInfo]
-getGenesisAddressInfo (fmap fromIntegral -> mPage) (fromIntegral -> pageSize) = do
-    redeemAddressCoinPairs <- getRedeemAddressCoinPairs
-    let pageNumber    = fromMaybe 1 mPage
-        skipItems     = (pageNumber - 1) * pageSize
-        requestedPage = take pageSize $ drop skipItems redeemAddressCoinPairs
-    mapM toGenesisAddressInfo requestedPage
-  where
-    toGenesisAddressInfo :: ExplorerMode ctx m => (Address, Coin) -> m CGenesisAddressInfo
-    toGenesisAddressInfo (address, coin) = do
-        cgaiIsRedeemed <- isAddressRedeemed address coin
-        -- Commenting out RSCoin address until it can actually be displayed.
-        -- See comment in src/Pos/Explorer/Web/ClientTypes.hs for more information.
-        pure CGenesisAddressInfo
-            { cgaiCardanoAddress = toCAddress address
-            -- , cgaiRSCoinAddress  = toCAddress address
-            , cgaiGenesisAmount  = mkCCoin coin
-            , ..
-            }
-
-=======
   where
     folder (address, genesisBalance) accum@(len, numRedeemed, amountRedeemed, amountRemaining) = do
         currentBalance <- fromMaybe (mkCoin 0) <$> EX.getAddrBalance address
@@ -606,7 +561,7 @@
       Just False -> filter (not . cgaiIsRedeemed) addressesInfo
       Just True  -> filter cgaiIsRedeemed addressesInfo
 
-toGenesisAddressInfo :: ExplorerMode m => (Address, Coin) -> m CGenesisAddressInfo
+toGenesisAddressInfo :: ExplorerMode ctx m => (Address, Coin) -> m CGenesisAddressInfo
 toGenesisAddressInfo (address, coin) = do
     cgaiIsRedeemed <- isAddressRedeemed address coin
     -- Commenting out RSCoin address until it can actually be displayed.
@@ -619,7 +574,6 @@
         }
 
 -- | Get total genesis pages.
->>>>>>> c2afafc9
 getGenesisPagesTotal
     :: ExplorerMode ctx m
     => Word
@@ -636,7 +590,7 @@
     pure $ fromIntegral $ (totalAddresses + pageSize - 1) `div` pageSize
 
 getGenesisAddressInfoPage
-    :: (ExplorerMode m)
+    :: ExplorerMode ctx m
     => Maybe Word  -- ^ pageNumber
     -> Word        -- ^ pageSize
     -> Maybe Bool  -- ^ redeemed
@@ -709,9 +663,9 @@
 -- Helpers
 --------------------------------------------------------------------------------
 
-getRedeemAddressCoinPairs :: ExplorerMode m => m [(Address, Coin)]
+getRedeemAddressCoinPairs :: ExplorerMode ctx m => m [(Address, Coin)]
 getRedeemAddressCoinPairs = do
-    genesisUtxo <- Ether.asks' npCustomUtxo
+    genesisUtxo <- genesisUtxoM
     let addressCoinPairs = utxoToAddressCoinPairs genesisUtxo
         redeemOnly = filter (isRedeemAddress . fst) addressCoinPairs
     pure redeemOnly
