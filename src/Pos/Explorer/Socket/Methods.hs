{-# LANGUAGE AllowAmbiguousTypes #-}
{-# LANGUAGE ConstraintKinds     #-}
{-# LANGUAGE RankNTypes          #-}
{-# LANGUAGE ScopedTypeVariables #-}
{-# LANGUAGE TemplateHaskell     #-}

-- | Logic of Explorer socket-io Server.

module Pos.Explorer.Socket.Methods
       ( Subscription (..)
       , ClientEvent (..)
       , ServerEvent (..)

       , startSession
       , finishSession
       , subscribeAddr
       , subscribeBlocksLastPage
       , subscribeTx
       , subscribeTxs
       , unsubscribeAddr
       , unsubscribeBlocksLastPage
       , unsubscribeTx
       , unsubscribeTxs

       , notifyAddrSubscribers
       , notifyBlocksLastPageSubscribers
       , notifyTxSubscribers
       , notifyTxsSubscribers
       , getBlundsFromTo
       , addrsTouchedByTx
       , getBlockTxs
       , getTxInfo
       ) where

import           Control.Lens                   (at, ix, lens, non, (.=), _Just)
import           Control.Monad.State            (MonadState)
import           Data.Aeson                     (ToJSON)
import qualified Data.Set                       as S
import           Formatting                     (sformat, shown, stext, (%))
import           Network.EngineIO               (SocketId)
import           Network.SocketIO               (Socket, socketId)
import           Pos.Block.Core                 (Block, mainBlockTxPayload)
import qualified Pos.Block.Logic                as DB
import           Pos.Block.Types                (Blund)
import           Pos.Crypto                     (withHash)
import           Pos.Crypto                     (hash)
import qualified Pos.DB.Block                   as DB
import           Pos.DB.Class                   (MonadDBRead)
import           Pos.Explorer                   (TxExtra (..))
import qualified Pos.Explorer                   as DB
import qualified Pos.GState                     as DB
import           Pos.Ssc.GodTossing             (SscGodTossing)
import           Pos.Txp                        (Tx (..), TxOut (..), TxOutAux (..),
                                                 txOutAddress, txpTxs)
import           Pos.Types                      (Address, HeaderHash)
import           Pos.Util                       (maybeThrow)
import           Pos.Util.Chrono                (getOldestFirst)
import           System.Wlog                    (WithLogger, logDebug, logWarning,
                                                 modifyLoggerName)
import           Universum

import           Pos.Explorer.Aeson.ClientTypes ()
import           Pos.Explorer.Socket.Holder     (ClientContext, ConnectionsState,
<<<<<<< HEAD
                                                 ExplorerSockets, ccAddress, ccConnection,
                                                 csAddressSubscribers,
                                                 csBlocksPageSubscribers, csClients,
                                                 csTxsSubscribers, mkClientContext)
import           Pos.Explorer.Socket.Util       (EventName (..), emitTo)
import           Pos.Explorer.Web.ClientTypes   (CAddress, CTxBrief, CTxEntry (..),
                                                 TxInternal (..), fromCAddress, toTxBrief)
=======
                                                 ccAddress, ccConnection, ccTx,
                                                 csAddressSubscribers,
                                                 csBlocksPageSubscribers,
                                                 csClients,
                                                 csTxSubscribers, csTxsSubscribers, mkClientContext)
import           Pos.Explorer.Socket.Util       (EventName (..), emitTo)
import           Pos.Explorer.Web.ClientTypes   (CAddress, CTxBrief, CTxId, CTxEntry (..),
                                                 CTxSummary, TxInternal (..), ctsId, fromCAddress,
                                                 toTxBrief)
>>>>>>> c2afafc9
import           Pos.Explorer.Web.Error         (ExplorerError (..))
import           Pos.Explorer.Web.Server        (ExplorerMode, getBlocksLastPage,
                                                 topsortTxsOrFail)

-- * Event names

data Subscription
    = SubAddr           -- ^ subscribe on addresses and its transactions
    | SubBlockLastPage  -- ^ subscribe on blocks last page (newest blocks)
    | SubTx             -- ^ subscribe on tx summary
    | SubTxs            -- ^ subscribe on latest transactions
    deriving (Show, Generic)

data ClientEvent
    = Subscribe Subscription
    | Unsubscribe Subscription
    | CallMe
    deriving (Show, Generic)

instance EventName ClientEvent where
    toName = show

data ServerEvent
    = AddrUpdated
    | BlocksLastPageUpdated
    | TxUpdated
    | TxsUpdated
    | CallYou
    deriving (Show, Generic)

instance EventName ServerEvent where
    toName = show

-- * Util

fromCAddressOrThrow :: MonadThrow m => CAddress -> m Address
fromCAddressOrThrow =
    either (\_ -> throwM $ Internal "Malformed address") return .
    fromCAddress

-- * Client requests provessing

type SubscriptionMode m =
    ( WithLogger m
    , MonadThrow m
    , MonadState ConnectionsState m
    )

-- | This describes points related to some subscribtion action.
-- Each subscription type has its own /client data/ which user provides
-- as parameter when subscribes, it is then stored in 'ClientContext' type.
data SubscriptionParam cli = SubscriptionParam
    { -- | Identificator of current session
      spSessId       :: SocketId
      -- | Description of this subscription
    , spDesc         :: cli -> Text
      -- | Sets current session subscribed / unsubscribed
    , spSubscription :: cli -> Lens' ConnectionsState (Maybe ())
      -- | Sets related client data present / absent
    , spCliData      :: Lens' ClientContext (Maybe cli)
    }

startSession
    :: SubscriptionMode m
    => Socket -> m ()
startSession conn = do
    let cc = mkClientContext conn
        id = socketId conn
    csClients . at id .= Just cc
    logDebug $ sformat ("New session has started (#"%shown%")") id

finishSession
    :: SubscriptionMode m
    => SocketId -> m ()
finishSession sessId =
    whenJustM (use $ csClients . at sessId) $ \_ -> do
        unsubscribeFully sessId
        csClients . at sessId .= Nothing
        logDebug $ sformat ("Session #"%shown%" has finished") sessId

subscribe
    :: SubscriptionMode m
    => cli -> SubscriptionParam cli -> m ()
subscribe cliData sp@SubscriptionParam{..} = do
    unsubscribe sp
    session <- use $ csClients . at spSessId
    case session of
        Just _  -> do
            spSubscription cliData .= Just ()
            csClients . ix spSessId . spCliData .= Just cliData
            logDebug $ sformat ("Client #"%shown%" subscribed to "%stext%" \
                       \updates") spSessId (spDesc cliData)
        _       ->
            logWarning $ sformat ("Unregistered client tries to subscribe on "%
                         stext%" updates") (spDesc cliData)

unsubscribe
    :: SubscriptionMode m
    => SubscriptionParam cli -> m ()
unsubscribe SubscriptionParam{..} = do
    mCliData <- preuse $ csClients . ix spSessId . spCliData . _Just
    case mCliData of
        Just cliData -> do
            csClients . ix spSessId . spCliData .= Nothing
            spSubscription cliData .= Nothing
            logDebug $ sformat ("Client #"%shown%" unsubscribed from "%stext%
                       " updates") spSessId (spDesc cliData)
        Nothing ->
            logDebug $ sformat ("Client #"%shown%" unsubscribes from action \
                       \at which it wasn't subscribed") spSessId

-- | This is hack which makes client data look like always be present in
-- 'ClientContext'.
-- It's exploited in 'unsubscribe' then, because it works only if client data
-- is present.
noCliDataKept :: Lens' a (Maybe ())
noCliDataKept = lens (\_ -> Just ()) const

addrSubParam :: SocketId -> SubscriptionParam Address
addrSubParam sessId =
    SubscriptionParam
        { spSessId        = sessId
        , spDesc          = ("address " <> ) . show
        , spSubscription  = \addr ->
            csAddressSubscribers . at addr . non S.empty . at sessId
        , spCliData       = ccAddress
        }

blockPageSubParam :: SocketId -> SubscriptionParam ()
blockPageSubParam sessId =
    SubscriptionParam
        { spSessId       = sessId
        , spDesc         = const "blockchain last page"
        , spSubscription = \_ -> csBlocksPageSubscribers . at sessId
        , spCliData      = noCliDataKept
        }

txSubParam :: SocketId -> SubscriptionParam CTxId
txSubParam sessId =
    SubscriptionParam
        { spSessId       = sessId
        , spDesc         = ("txId " <> ) . show
        , spSubscription = \txId ->
            csTxSubscribers . at txId . non S.empty . at sessId
        , spCliData      = ccTx
        }

txsSubParam :: SocketId -> SubscriptionParam ()
txsSubParam sessId =
    SubscriptionParam
        { spSessId       = sessId
        , spDesc         = const "txs"
        , spSubscription = \_ -> csTxsSubscribers . at sessId
        , spCliData      = noCliDataKept
        }

-- | Unsubscribes on any previous address and subscribes on given one.
subscribeAddr
    :: SubscriptionMode m
    => CAddress -> SocketId -> m ()
subscribeAddr caddr sessId = do
    addr <- fromCAddressOrThrow caddr
    subscribe addr (addrSubParam sessId)

unsubscribeAddr
    :: SubscriptionMode m
    => SocketId -> m ()
unsubscribeAddr sessId = unsubscribe (addrSubParam sessId)

subscribeBlocksLastPage
    :: SubscriptionMode m
    => SocketId -> m ()
subscribeBlocksLastPage sessId = subscribe () (blockPageSubParam sessId)

unsubscribeBlocksLastPage
    :: SubscriptionMode m
    => SocketId -> m ()
unsubscribeBlocksLastPage sessId = unsubscribe (blockPageSubParam sessId)

subscribeTx
    :: SubscriptionMode m
    => CTxId -> SocketId -> m ()
subscribeTx cTxId sessId =
  subscribe cTxId (txSubParam sessId)

unsubscribeTx
    :: SubscriptionMode m
    => SocketId -> m ()
unsubscribeTx sessId = unsubscribe (txSubParam sessId)

subscribeTxs
    :: SubscriptionMode m
    => SocketId -> m ()
subscribeTxs sessId = subscribe () (txsSubParam sessId)

unsubscribeTxs
    :: SubscriptionMode m
    => SocketId -> m ()
unsubscribeTxs sessId = unsubscribe (txsSubParam sessId)

unsubscribeFully
    :: SubscriptionMode m
    => SocketId -> m ()
unsubscribeFully sessId = do
    logDebug $ sformat ("Client #"%shown%" unsubscribes from all updates")
               sessId
    modifyLoggerName (const "drop") $ do
        unsubscribeAddr sessId
        unsubscribeBlocksLastPage sessId
        unsubscribeTxs sessId

-- * Notifications

broadcast
    :: (ExplorerMode ctx m, EventName event, ToJSON args)
    => event -> args -> Set SocketId -> ExplorerSockets m ()
broadcast event args recipients = do
    forM_ recipients $ \sockid -> do
        mSock <- preview $ csClients . ix sockid . ccConnection
        case mSock of
            Nothing   -> logWarning $
                sformat ("No socket with SocketId="%shown%" registered") sockid
            Just sock -> emitTo sock event args
                `catchAll` handler sockid
  where
    handler sockid = logWarning .
        sformat ("Failed to send to SocketId="%shown%": "%shown) sockid

notifyAddrSubscribers
    :: forall ctx m . ExplorerMode ctx m
    => Address -> [CTxBrief] -> ExplorerSockets m ()
notifyAddrSubscribers addr cTxEntries = do
    mRecipients <- view $ csAddressSubscribers . at addr
    whenJust mRecipients $ broadcast @ctx AddrUpdated cTxEntries

notifyBlocksLastPageSubscribers
    :: forall ctx m . ExplorerMode ctx m
    => ExplorerSockets m ()
notifyBlocksLastPageSubscribers = do
    recipients <- view csBlocksPageSubscribers
    blocks     <- lift $ getBlocksLastPage @ctx
    broadcast @ctx BlocksLastPageUpdated blocks recipients

notifyTxSubscribers
    :: NotificationMode m
    => CTxSummary -> m ()
notifyTxSubscribers cTxSummary = do
    let cTxId = ctsId cTxSummary
    mRecipients <- view $ csTxSubscribers . at cTxId
    whenJust mRecipients $ broadcast TxUpdated cTxSummary

notifyTxsSubscribers
    :: forall ctx m . ExplorerMode ctx m
    => [CTxEntry] -> ExplorerSockets m ()
notifyTxsSubscribers cTxEntries =
    view csTxsSubscribers >>= broadcast @ctx TxsUpdated cTxEntries

-- * Helpers

-- | Gets blocks from recent inclusive to old one exclusive.
getBlundsFromTo
    :: forall ctx m . ExplorerMode ctx m
    => HeaderHash -> HeaderHash -> m (Maybe [Blund SscGodTossing])
getBlundsFromTo recentBlock oldBlock = do
    mheaders <- DB.getHeadersFromToIncl @SscGodTossing oldBlock recentBlock
    forM (getOldestFirst <$> mheaders) $ \(_ :| headers) ->
        fmap catMaybes $ forM headers (DB.blkGetBlund @SscGodTossing)

addrsTouchedByTx
    :: (MonadDBRead m, WithLogger m)
    => Tx -> m (S.Set Address)
addrsTouchedByTx tx = do
    -- for each transaction, get its OutTx
    -- and transactions from InTx
    inTxs <- forM (_txInputs tx) $ DB.getTxOut >=> \case
        -- TODO [CSM-153]: lookup mempool as well
        Nothing    -> mempty <$ return () -- logError "Can't find input of transaction!"
        Just txOut -> return . one $ toaOut txOut

    let relatedTxs = toList (_txOutputs tx) <> concat (toList inTxs)
    return . S.fromList $ txOutAddress <$> relatedTxs

getBlockTxs
    :: forall ssc ctx m . ExplorerMode ctx m
    => Block ssc -> m [TxInternal]
getBlockTxs (Left  _  ) = return []
getBlockTxs (Right blk) = do
    txs <- topsortTxsOrFail withHash $ toList $ blk ^. mainBlockTxPayload . txpTxs
    forM txs $ \tx -> do
        extra@TxExtra {..} <- DB.getTxExtra (hash tx) >>=
            maybeThrow (Internal "In-block transaction doesn't \
                                 \have extra info in DB")
        pure $ TxInternal extra tx

getTxInfo
    :: (ExplorerMode ctx m)
    => TxInternal -> m (CTxBrief, S.Set Address)
getTxInfo tx = do
    let ctxBrief = toTxBrief tx
    addrs <- addrsTouchedByTx (tiTx tx)
    return (ctxBrief, addrs)<|MERGE_RESOLUTION|>--- conflicted
+++ resolved
@@ -61,25 +61,15 @@
 
 import           Pos.Explorer.Aeson.ClientTypes ()
 import           Pos.Explorer.Socket.Holder     (ClientContext, ConnectionsState,
-<<<<<<< HEAD
                                                  ExplorerSockets, ccAddress, ccConnection,
-                                                 csAddressSubscribers,
+                                                 ccTx, csAddressSubscribers,
                                                  csBlocksPageSubscribers, csClients,
-                                                 csTxsSubscribers, mkClientContext)
+                                                 csTxSubscribers, csTxsSubscribers,
+                                                 mkClientContext)
 import           Pos.Explorer.Socket.Util       (EventName (..), emitTo)
-import           Pos.Explorer.Web.ClientTypes   (CAddress, CTxBrief, CTxEntry (..),
-                                                 TxInternal (..), fromCAddress, toTxBrief)
-=======
-                                                 ccAddress, ccConnection, ccTx,
-                                                 csAddressSubscribers,
-                                                 csBlocksPageSubscribers,
-                                                 csClients,
-                                                 csTxSubscribers, csTxsSubscribers, mkClientContext)
-import           Pos.Explorer.Socket.Util       (EventName (..), emitTo)
-import           Pos.Explorer.Web.ClientTypes   (CAddress, CTxBrief, CTxId, CTxEntry (..),
-                                                 CTxSummary, TxInternal (..), ctsId, fromCAddress,
-                                                 toTxBrief)
->>>>>>> c2afafc9
+import           Pos.Explorer.Web.ClientTypes   (CAddress, CTxBrief, CTxEntry (..), CTxId,
+                                                 CTxSummary, TxInternal (..), ctsId,
+                                                 fromCAddress, toTxBrief)
 import           Pos.Explorer.Web.Error         (ExplorerError (..))
 import           Pos.Explorer.Web.Server        (ExplorerMode, getBlocksLastPage,
                                                  topsortTxsOrFail)
@@ -324,8 +314,8 @@
     broadcast @ctx BlocksLastPageUpdated blocks recipients
 
 notifyTxSubscribers
-    :: NotificationMode m
-    => CTxSummary -> m ()
+    :: forall ctx m . ExplorerMode ctx m
+    => CTxSummary -> ExplorerSockets m ()
 notifyTxSubscribers cTxSummary = do
     let cTxId = ctsId cTxSummary
     mRecipients <- view $ csTxSubscribers . at cTxId
